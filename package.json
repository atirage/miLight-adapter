--- conflicted
+++ resolved
@@ -32,56 +32,7 @@
     "color": "^3.1.3"
   },
   "devDependencies": {
-<<<<<<< HEAD
-    "babel-eslint": "^10.0.3",
-    "eslint": "^6.8.0"
-=======
     "babel-eslint": "^10.1.0",
     "eslint": "^7.11.0"
-  },
-  "moziot": {
-    "api": {
-      "min": 2,
-      "max": 2
-    },
-    "plugin": true,
-    "exec": "{nodeLoader} {path}",
-    "config": {
-      "bulbs": [
-        {
-          "bridgeIP": "192.168.0.66",
-          "bridgePort": 8899,
-          "zone": 0
-        }
-      ]
-    },
-    "schema": {
-      "type": "object",
-      "properties": {
-        "bulbs": {
-          "type": "array",
-          "items": {
-            "type": "object",
-            "required": [
-              "bridgeIP"
-            ],
-            "properties": {
-              "bridgeIP": {
-                "type": "string"
-              },
-              "bridgePort": {
-                "type": "integer",
-                "minimum": 1
-              },
-              "zone": {
-                "type": "integer",
-                "minimum": 0
-              }
-            }
-          }
-        }
-      }
-    }
->>>>>>> dc5fd7ed
   }
 }